--- conflicted
+++ resolved
@@ -228,12 +228,9 @@
     SubmitStartDate(date_picker::Date),
     SubmitTaskEditDate(date_picker::Date, EditTaskProperty),
     SubmitTaskEditTime(time_picker::Time, EditTaskProperty),
-<<<<<<< HEAD
     SyncWithServer,
     SyncComplete((Result<SyncResponse, ApiError>, usize)),
-=======
     TabPressed { shift: bool },
->>>>>>> 12cb5a59
     TaskInputChanged(String),
     ToggleGroupEditor,
     UserAutoLogoutComplete,
@@ -1977,7 +1974,6 @@
                     }
                 }
             }
-<<<<<<< HEAD
             Message::SyncWithServer => {
                 let last_sync = self.fur_settings.last_sync;
 
@@ -2317,13 +2313,13 @@
                             self.localization.get_message("sync-failed", None),
                         );
                     }
-=======
+                }
+            }
             Message::TabPressed { shift } => {
                 if shift {
                     return widget::focus_previous();
                 } else {
                     return widget::focus_next();
->>>>>>> 12cb5a59
                 }
             }
             Message::TaskInputChanged(new_value) => {
